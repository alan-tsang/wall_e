--- conflicted
+++ resolved
@@ -3,72 +3,6 @@
 <img src="https://image.tmdb.org/t/p/original/nYs4ZwnJBK4AgljhvzwNz7fpr3E.jpg" width="500"/>
 
 ---
-<<<<<<< HEAD
-
-## 简介
-
-在深度学习项目开发中，开发者常常面临如下痛点：
-
-- **代码结构混乱**：模型、数据、训练流程高度耦合，难以维护和扩展。
-- **分布式训练复杂**：多机多卡环境下的初始化、同步、日志管理繁琐，容易出错。
-- **训练技巧集成难**：如混合精度、梯度累积、激活检查点等技巧手动集成成本高。
-- **实验管理低效**：超参数调优、实验追踪、结果复现缺乏统一方案。
-- **评估与监控分散**：评估指标、日志、进度、早停、模型保存等功能分散在各处，难以统一管理。
-
-**WALL_E** 针对上述痛点，提供了一个**轻量级、模块化、分布式友好**的深度学习开发框架，适用于科研场景。其目标是让你**专注于创新和业务逻辑**，而不是重复造轮子和调试底层细节。
-
-**适用人群：**
-- 需要快速搭建和迭代深度学习实验的科研人员和工程师
-- 希望在分布式环境下高效训练和管理模型的团队
-- 追求代码结构清晰、易于维护和扩展的开发者
-
-**核心价值：**
-- 让新手快速上手，专家高效定制
-- 让复杂训练流程一键集成，实验管理自动化
-- 让分布式和多进程训练像单机一样简单
-
----
-
-## 核心特性
-- **模块化设计**：各组件解耦，便于扩展和复用。你可以像搭积木一样灵活组合模型、数据、训练、评估等模块。
-- **生命周期管理**：支持训练各阶段的回调机制，轻松插拔早停、进度、日志、Wandb等功能。
-- **分布式训练**：内置分布式环境初始化与通信，主进程、从进程日志集成输出，支持多种分布式后端。
-- **训练技巧**：支持16bit混合精度、激活检查点、梯度累积、梯度裁剪、学习率调度、deepspeed等主流训练技巧。
-- **模型分析**：FLOPs与激活计数，便于模型复杂度评估和优化。
-- **注册机制**：模型、数据集、指标等均可动态注册，方便扩展和自定义。
-- **灵活评估**：自定义评估器与指标体系，支持多任务和多指标评估。
-- **训练监控**：日志、进度、早停、检查点、自动上传，训练过程全方位可控。
-- **超参调优**：集成ray，支持多实验与自动调参，提升实验效率。
-- **YAML配置**：参数集中管理，支持命令行覆盖，实验可复现性强。
-
----
-
-## 主要组件
-- **模型**
-  - Transformer（编码器/解码器/LLM）
-  - 图神经网络（GIN、GCN、GAT、GraphSAGE、EGNN）
-  - MoE（混合专家）
-- **数据集**
-  - BaseDataset（抽象基类，统一数据接口）
-  - MapDataset（适用于可随机访问的数据集）
-  - IterableDataset（适用于流式大数据集）
-- **评估**
-  - BaseMetric（评估指标基类）、Evaluator（评估器）、DumpResults（结果保存）等
-- **回调**
-  - CheckpointCallback（模型检查点）、EarlyStopCallBack（早停）、WandbCallback（Wandb日志）、ProgressCallBack（进度显示）
-
----
-
-## 环境依赖
-- Python 3.9+
-- PyTorch 2.3.0+
-- 支持 CPU/GPU
-- 可选：Deepspeed、Wandb、Ray
-
----
-
-## 安装
-=======
 **项目文档**：https://walle.zengzhicun.info
 
 ## 简介
@@ -101,7 +35,6 @@
 - 可选：DeepSpeed、WandB、Ray
 
 安装：
->>>>>>> ed13035b
 ```bash
 git clone https://github.com/alan-tsang/wall_e.git
 cd wall_e
@@ -110,11 +43,6 @@
 
 ---
 
-<<<<<<< HEAD
-## 快速上手
-
-只需几行代码，即可完成数据加载、模型构建、训练与评估：
-=======
 ## 快速开始（两种路径）
 
 ### 1) 代码最短路径（约 10 分钟）
@@ -143,7 +71,6 @@
 ```
 
 构建数据与 DataLoader：
->>>>>>> ed13035b
 
 ```python
 from wall_e.dataset.dataset import BaseMapDataset
@@ -167,10 +94,6 @@
 
 运行 `Runner`：
 
-<<<<<<< HEAD
-cfg = load_cfg('path/to/your/config.yaml')
-model = TransformerForCausalLLM(**cfg.model)
-=======
 ```python
 from wall_e.runner.runner import Runner
 from omegaconf import OmegaConf
@@ -183,7 +106,6 @@
   },
   "optimizer": {"lr": 1e-3, "weight_decay": 0.0}
 })
->>>>>>> ed13035b
 
 runner = Runner(
   model=ToyModel(),
@@ -192,27 +114,6 @@
   valid_data_loader=valid_loader,
   cfg=cfg,
 )
-<<<<<<< HEAD
-runner.fit()      # 训练+验证+测试
-runner.test()     # 独立测试
-```
-
----
-
-## 配置与用法说明
-- **配置文件**：使用YAML集中管理训练参数，支持命令行动态修改，便于实验复现。
-- **数据处理**：通过`huggingface dataset`模块加载和处理数据，支持多种格式和分割方式。
-- **模型定义**：所有模型组件继承于`BaseModel`，自定义训练、测试和测试流程。
-- **Runner**：统一训练、验证、测试入口，支持灵活的回调和钩子。
-- **示例**：详见`examples/gpt.py`和`tune.py`。
-
----
-
-## 贡献与致谢
-- 欢迎提交PR或issue，参与代码和文档完善。
-- 许可证信息详见 LICENSE 文件。
-- 致谢 MMEngine、LAVIS、PyTorch、Deepspeed、Wandb、Ray 等社区。
-=======
 runner.fit()
 ```
 
@@ -329,5 +230,4 @@
 ## 贡献与致谢
 - 欢迎提交 **PR** 或 **issue**，参与代码与文档完善。
 - 许可证详见 `LICENSE`。
-- 致谢 **PyTorch**、**DeepSpeed**、**WandB**、**Ray**、**HuggingFace Datasets** 等社区。
->>>>>>> ed13035b
+- 致谢 **PyTorch**、**DeepSpeed**、**WandB**、**Ray**、**HuggingFace Datasets** 等社区。