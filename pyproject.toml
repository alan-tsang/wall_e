[build-system]
requires = ["setuptools>=64.0.0", "wheel"]
build-backend = "setuptools.build_meta"

[project]
name = "wall_e"
version = "1.0.0"
authors = [
    {name = "Zhicun Zeng", email = "zengzhicun@csu.edu.cn"}
]
keywords = ["artificial intelligence", "deep learning", "develop"]
description = "a personal deep learning experiment framework based on pytorch"
readme = "README.md"
requires-python = ">=3.9"
license = "LGPL-2.1"
classifiers = [
  "Development Status :: 4 - Beta",

  "Intended Audience :: Developers",
  "Topic :: Scientific/Engineering :: Artificial Intelligence Develop",

  "Programming Language :: Python :: 3",
  "Programming Language :: Python :: 3.9",
  "Programming Language :: Python :: 3.10",
  "Programming Language :: Python :: 3.11",
  "Programming Language :: Python :: 3.12",
]
dependencies = [
<<<<<<< HEAD
    "torch>=2.3.0",
=======
    "torch",
>>>>>>> ed13035b
    "datasets",
    "omegaconf>=1.4.0",
    "numpy",
    "pandas",
    "pyyaml",
    "ray",
    "transformers",
    "rdkit",
    "wandb",
    "matplotlib"
]

[project.optional-dependencies]
deepspeed = ["deepspeed"]
torch_geometric = ["torch_geometric"]
torch_scatter = ["torch_scatter"]
other = ["matplotlib", "torchviz", "graphviz", "pynvml"]

# ------------------ setuptools 配置 ------------------
[tool.setuptools]
<<<<<<< HEAD
packages = {find = {where = [""], exclude = ["test", "test.*"]}}
package-dir = {"" = "."}

[options.exclude_package_data]
"" = [
    "test/**",
    "*.yml",
    "*.yaml",
    "*.txt"
]
=======
package-dir = {"" = "."}

[tool.setuptools.packages.find]
where = ["."]
include = ["wall_e*"]
exclude = ["example*", "test*", "tmp*", "scripts*", "docs*"]


# ------------------ 可选: 排除非必要数据文件 ------------------
[tool.setuptools.exclude-package-data]
"wall_e" = ["*.yml", "*.yaml", "*.txt"]


>>>>>>> ed13035b
<|MERGE_RESOLUTION|>--- conflicted
+++ resolved
@@ -26,11 +26,7 @@
   "Programming Language :: Python :: 3.12",
 ]
 dependencies = [
-<<<<<<< HEAD
-    "torch>=2.3.0",
-=======
     "torch",
->>>>>>> ed13035b
     "datasets",
     "omegaconf>=1.4.0",
     "numpy",
@@ -51,18 +47,6 @@
 
 # ------------------ setuptools 配置 ------------------
 [tool.setuptools]
-<<<<<<< HEAD
-packages = {find = {where = [""], exclude = ["test", "test.*"]}}
-package-dir = {"" = "."}
-
-[options.exclude_package_data]
-"" = [
-    "test/**",
-    "*.yml",
-    "*.yaml",
-    "*.txt"
-]
-=======
 package-dir = {"" = "."}
 
 [tool.setuptools.packages.find]
@@ -76,4 +60,3 @@
 "wall_e" = ["*.yml", "*.yaml", "*.txt"]
 
 
->>>>>>> ed13035b
